# Omen Vectorstore - Metadata Ingestion & Recommendation System

This project indexes metadata from a Keboola project using the Keboola Storage API and ingests it into a local Qdrant vector database. The goal is to expose a rich ecosystem of metadata for fast, semantically rich search and recommendation capabilities for AI-driven applications.

## Overview

The system performs the following steps:

1. **Metadata Extraction**
   - Fetch buckets, tables, and table details from Keboola using the [Keboola SAPI Python Client](https://github.com/keboola/sapi-python-client).
   - Extract column metadata including statistics and quality metrics.
   - Extract transformation metadata including code blocks and dependencies.

2. **Metadata Processing and Vectorization**
   - Normalize and combine metadata fields (e.g., title, description, tags) into documents.
   - Convert documents into embeddings using OpenAI's text-embedding-ada-002 model.
   - Process transformation code blocks to extract key operations and dependencies.

3. **Indexing into Qdrant**
   - Connect to a locally running Qdrant instance (dashboard: [http://localhost:55000/dashboard](http://localhost:55000/dashboard)).
   - Store and index embeddings along with metadata for fast nearest-neighbor search.
   - Optimized batch processing with automatic retries and storage management.

4. **Search and Recommendation API**
   - Provide semantic search capabilities for finding relevant metadata.
   - Support filtering by metadata type (buckets, tables, configurations, etc.).
   - Return semantically similar results ranked by relevance score.

## Quick Start Guide

Follow these steps to get up and running quickly:

1. **Clone the Repository**:
   ```bash
   git clone https://github.com/your-username/omen-vectorstore.git
   cd omen-vectorstore
   ```

2. **Set Up Qdrant**:
   ```bash
   # Create data directory
   mkdir -p qdrant_data
   
   # Start Qdrant
   docker-compose up -d qdrant
   
   # Verify it's running
   curl http://localhost:55000/dashboard
   ```

3. **Install Dependencies**:
   ```bash
   # Install all required packages
   pip3 install -r requirements.txt
   ```

4. **Configure Environment**:
   ```bash
   # Copy template
   cp .env.template .env
   
   # Edit .env with your credentials
   # Required:
   KEBOOLA_TOKEN=your-keboola-storage-api-token
   KEBOOLA_API_URL=https://connection.keboola.com
   OPENAI_API_KEY=your-openai-api-key
   ```

5. **Extract and Index Metadata**:
   ```bash
   # Extract and index with default settings
   python3 -m app.main index

   # Extract and index with custom batch processing settings
   python3 -m app.main index \
     --batch-size 20 \      # Number of items to process in each batch (default: 10)
     --max-retries 5 \      # Maximum retry attempts for failed operations (default: 3)
     --retry-delay 2.0      # Initial delay between retries in seconds (default: 1.0)
   ```

6. **Run Your First Search**:
   ```bash
   # Basic search with default settings
   python3 -m app.main search "Find tables containing Zendesk ticket data"

   # Search with type filtering and custom limit
   python3 -m app.main search "Find transformations that clean data" \
     --type transformations \
     --limit 5
   ```

## CLI Usage

The application provides a command-line interface with two main commands:

### Index Command
```bash
python3 -m app.main index [options]
```

Options:
- `--batch-size`: Number of items to process in each batch (default: 10)
- `--max-retries`: Maximum number of retry attempts for failed operations (default: 3)
- `--retry-delay`: Initial delay between retries in seconds (default: 1.0)

The indexing process includes:
- Extracting metadata from Keboola Storage API
- Converting metadata to embeddings
- Storing in Qdrant with optimized batch processing
- Automatic retries for failed operations

### Search Command
```bash
python3 -m app.main search <query> [options]
```

Options:
- `--type`: Filter by metadata type (buckets, tables, configurations)
- `--limit`: Maximum number of results to return (default: 10)

Search results include:
- Relevance score
- Metadata type
- ID and name
- Description (if available)
- Additional type-specific metadata

## Advanced Usage

### Search Operations

<<<<<<< HEAD
The system supports various types of semantic searches with advanced filtering capabilities:
=======
The system supports various types of semantic searches with advanced filtering:
>>>>>>> fadd51a8

1. **General Metadata Search**:
   ```bash
   # Search across all metadata types
   python3 -m app.main search "Show me data related to Slack messages"
   ```

2. **Type-Specific Search**:
   ```bash
   # Search only tables
   python3 -m app.main search "Find tables with customer data" --type tables

   # Search only configurations
   python3 -m app.main search "Find transformations that process Zendesk data" --type configurations

   # Search only buckets
   python3 -m app.main search "Find staging buckets" --type buckets
   ```

3. **Component Type Filtering**:
   ```bash
   # Search for extractor configurations
   python3 -m app.main search "Find Google Analytics data" \
     --type configurations \
     --component-type extractor

   # Search for writer configurations
   python3 -m app.main search "Find Snowflake writers" \
     --type configurations \
     --component-type writer

   # Search for transformations
   python3 -m app.main search "Find data cleaning processes" \
     --type configurations \
     --component-type transformation
   ```

4. **Table-Specific Search**:
   ```bash
   # Search for columns in a specific table
   python3 -m app.main search "Find email columns" \
     --table-id in.c-main.customers

   # Search for transformations using a specific table
   python3 -m app.main search "Find transformations" \
     --type configurations \
     --table-id in.c-main.customers
   ```

<<<<<<< HEAD
5. **Stage Filtering**:
   ```bash
   # Search input stage tables
   python3 -m app.main search "Find raw data tables" \
     --type tables \
     --stage in

   # Search output stage tables
   python3 -m app.main search "Find processed data" \
     --type tables \
     --stage out
=======
3. **Component Type Filtering**:
   ```bash
   # Search for extractor configurations
   python3 -m app.main search "Find Google Analytics data" --type configurations --component-type extractor

   # Search for writer configurations
   python3 -m app.main search "Find Snowflake writers" --type configurations --component-type writer
   ```

4. **Table-Specific Search**:
   ```bash
   # Search for columns in a specific table
   python3 -m app.main search "Find email columns" --table-id in.c-main.customers

   # Search for transformations using a specific table
   python3 -m app.main search "Find transformations" --type configurations --table-id in.c-main.customers
   ```

5. **Stage Filtering**:
   ```bash
   # Search input stage tables
   python3 -m app.main search "Find raw data tables" --type tables --stage in

   # Search output stage tables
   python3 -m app.main search "Find processed data" --type tables --stage out
>>>>>>> fadd51a8
   ```

6. **Combined Filtering**:
   ```bash
   # Complex search with multiple filters
   python3 -m app.main search "Find email validation" \
     --type configurations \
     --component-type processor \
     --table-id in.c-main.customers \
     --limit 5
<<<<<<< HEAD

   # Search for extractors with specific data
   python3 -m app.main search "Find Salesforce data" \
     --type configurations \
     --component-type extractor \
     --stage in \
     --limit 3
=======
>>>>>>> fadd51a8
   ```

### Understanding Search Results

Search results include rich metadata based on the type:

1. **Table Results**:
   ```json
   {
     "type": "tables",
     "score": 0.875,
     "id": "in.c-main.customers",
     "name": "customers",
     "description": "Main customer table",
     "stage": "in",
     "bucket": {
       "id": "in.c-main",
       "name": "c-main"
     }
   }
   ```

2. **Configuration Results**:
   ```json
   {
     "type": "configurations",
     "score": 0.923,
     "id": "keboola.ex-salesforce-v2",
     "name": "Salesforce Extractor",
     "component": {
       "type": "extractor",
       "name": "Salesforce V2"
     },
     "description": "Extracts data from Salesforce",
     "created": "2024-01-01T12:00:00Z",
     "version": "1.2.3"
   }
   ```

3. **Column Results**:
   ```json
   {
     "type": "columns",
     "score": 0.891,
     "name": "email",
     "table_id": "in.c-main.customers",
     "description": "Customer email address",
     "data_type": "VARCHAR",
     "statistics": {
       "unique_count": 15234,
       "null_count": 123
     }
   }
   ```

4. **Bucket Results**:
   ```json
   {
     "type": "buckets",
     "score": 0.845,
     "id": "in.c-salesforce",
     "name": "c-salesforce",
     "stage": "in",
     "description": "Raw Salesforce data"
   }
   ```

### Search Best Practices

1. **Query Formulation**:
   - Be specific in your queries (e.g., "Find tables with customer email data" vs "Find data")
   - Include relevant technical terms (e.g., "Snowflake", "PostgreSQL", "OAuth")
   - Use natural language - the semantic search understands context

2. **Filter Usage**:
   - Use `--type` to narrow down results to specific metadata types
   - Combine filters for more precise results
   - Use `--limit` to control result set size

3. **Performance Tips**:
   - Start with broad searches, then refine with filters
   - Use stage filtering (`--stage`) for large projects
   - Combine component type and table filters for transformation searches

4. **Common Search Patterns**:
   ```bash
   # Find data sources
   python3 -m app.main search "Find source tables" --type tables --stage in

   # Find data transformations
   python3 -m app.main search "Find data cleaning" --type configurations --component-type transformation

   # Find specific columns
   python3 -m app.main search "Find email columns" --type columns

   # Find related configurations
   python3 -m app.main search "Find configurations using customer data" \
     --type configurations \
     --table-id in.c-main.customers
   ```

## Development

### Running Tests

```bash
# Install development dependencies
pip3 install -r requirements-dev.txt

# Run all tests
python3 -m pytest tests/ -v

# Run specific test file
python3 -m pytest tests/test_indexer.py -v

# Run with coverage
python3 -m pytest tests/ --cov=app --cov-report=term-missing
```

### Code Quality

```bash
# Format code
black app/ tests/

# Sort imports
isort app/ tests/

# Type checking
mypy app/ tests/

# Linting
flake8 app/ tests/
```

## Troubleshooting

Common issues and solutions:

1. **Qdrant Connection Issues**:
   ```bash
   # Check if Qdrant is running
   docker ps | grep qdrant
   
   # Check logs
   docker-compose logs qdrant
   
   # Restart Qdrant
   docker-compose restart qdrant
   ```

2. **Storage Space Issues**:
   ```bash
   # Clear Qdrant data and start fresh
   docker-compose down -v
   rm -rf qdrant_data/*
   docker-compose up -d qdrant
   ```

3. **API Rate Limits**:
   - For OpenAI: Reduce batch size in indexing operations
   - For Keboola: Use incremental updates instead of full extracts

## Contributing

1. Fork the repository
2. Create a feature branch
3. Make your changes
4. Run tests and ensure they pass
5. Submit a pull request

## License

This project is licensed under the MIT License - see the LICENSE file for details.

## Development Status

### Completed Features
- ✅ Basic metadata extraction from Keboola Storage API
- ✅ Optimized batch processing with configurable parameters
- ✅ Semantic search across all metadata types
- ✅ CLI interface for indexing and searching
- ✅ Support for OpenAI and SentenceTransformer embedding providers
- ✅ Proper error handling and retries
- ✅ State management for incremental updates
- ✅ Advanced metadata filtering (component type, table, stage)
- ✅ Rich search result formatting

<<<<<<< HEAD
### Production Validation (In Progress)
- 🔄 Distributed Deployment Testing
  - Performance testing with 3 replicas
  - Query latency measurements
  - Concurrent search operations
  - Replication behavior (factor=2)
  - Disk usage patterns
  - Memory utilization tracking

- 🔄 High Availability Validation
  - Failover scenario testing
  - Replica synchronization
  - Recovery time measurements
  - Consistency behavior documentation

- 🔄 Security Implementation
  - API key authentication
  - K8s secrets integration
  - Access pattern validation
  - Connection security

- 🔄 Resource Monitoring
  - Disk usage tracking
  - Memory utilization
  - Query latency monitoring
  - Connection handling metrics

### Next Phase Features
- 📋 Production Infrastructure
  - Backup and restore procedures
  - Datadog monitoring integration
  - Scaling thresholds and procedures
  - Disaster recovery documentation
  - Production deployment guides

- 📋 Performance Optimization
  - Resource usage optimization
  - Query performance tuning
  - Batch processing optimization
  - Connection pooling
  - Cache implementation

### Future Enhancements
=======
### In Progress
- 🔄 Enhanced metadata extraction for transformations
- 🔄 Improved column-level search capabilities
- 🔄 Advanced filtering options for search results
- 🔄 Metadata relationship mapping
- 🔄 Search result scoring optimization
- 🔄 Performance tuning for large-scale deployments

### Planned Features
>>>>>>> fadd51a8
- 📋 Real-time metadata updates
- 📋 Advanced recommendation system
- 📋 Custom scoring functions
- 📋 Additional embedding providers
- 📋 Enhanced documentation coverage
<<<<<<< HEAD

### Production Requirements (To Be Determined)
- 📊 Resource Requirements
  - Minimum disk allocation
  - Memory requirements
  - CPU requirements
  - Network bandwidth needs
  - Backup storage estimates

- 🔐 Security Requirements
  - Authentication methods
  - Access control policies
  - Audit logging
  - Network security

- 📈 Scaling Requirements
  - Maximum concurrent users
  - Query throughput targets
  - Index size projections
  - Response time SLAs

### Validation Metrics
The following metrics will be collected during production validation:
- Query latency across different metadata types
- Index operation throughput
- Resource utilization patterns
- Failover recovery times
- Replication lag measurements
- Concurrent operation performance
- Memory usage patterns
- Disk I/O patterns

These metrics will inform:
- Final deployment parameters
- Resource allocation decisions
- Monitoring thresholds
- Backup strategy
- Scaling procedures
=======
- 📋 Automated testing for search filters
- 📋 Search result caching
- 📋 Advanced analytics and usage tracking
- 📋 Custom plugin system for metadata processors
- 📋 Integration with Keboola AI Assistant
>>>>>>> fadd51a8
<|MERGE_RESOLUTION|>--- conflicted
+++ resolved
@@ -129,11 +129,7 @@
 
 ### Search Operations
 
-<<<<<<< HEAD
 The system supports various types of semantic searches with advanced filtering capabilities:
-=======
-The system supports various types of semantic searches with advanced filtering:
->>>>>>> fadd51a8
 
 1. **General Metadata Search**:
    ```bash
@@ -183,7 +179,6 @@
      --table-id in.c-main.customers
    ```
 
-<<<<<<< HEAD
 5. **Stage Filtering**:
    ```bash
    # Search input stage tables
@@ -195,7 +190,7 @@
    python3 -m app.main search "Find processed data" \
      --type tables \
      --stage out
-=======
+     
 3. **Component Type Filtering**:
    ```bash
    # Search for extractor configurations
@@ -221,7 +216,6 @@
 
    # Search output stage tables
    python3 -m app.main search "Find processed data" --type tables --stage out
->>>>>>> fadd51a8
    ```
 
 6. **Combined Filtering**:
@@ -232,16 +226,6 @@
      --component-type processor \
      --table-id in.c-main.customers \
      --limit 5
-<<<<<<< HEAD
-
-   # Search for extractors with specific data
-   python3 -m app.main search "Find Salesforce data" \
-     --type configurations \
-     --component-type extractor \
-     --stage in \
-     --limit 3
-=======
->>>>>>> fadd51a8
    ```
 
 ### Understanding Search Results
@@ -430,7 +414,6 @@
 - ✅ Advanced metadata filtering (component type, table, stage)
 - ✅ Rich search result formatting
 
-<<<<<<< HEAD
 ### Production Validation (In Progress)
 - 🔄 Distributed Deployment Testing
   - Performance testing with 3 replicas
@@ -474,7 +457,6 @@
   - Cache implementation
 
 ### Future Enhancements
-=======
 ### In Progress
 - 🔄 Enhanced metadata extraction for transformations
 - 🔄 Improved column-level search capabilities
@@ -484,13 +466,11 @@
 - 🔄 Performance tuning for large-scale deployments
 
 ### Planned Features
->>>>>>> fadd51a8
 - 📋 Real-time metadata updates
 - 📋 Advanced recommendation system
 - 📋 Custom scoring functions
 - 📋 Additional embedding providers
 - 📋 Enhanced documentation coverage
-<<<<<<< HEAD
 
 ### Production Requirements (To Be Determined)
 - 📊 Resource Requirements
@@ -529,10 +509,8 @@
 - Monitoring thresholds
 - Backup strategy
 - Scaling procedures
-=======
 - 📋 Automated testing for search filters
 - 📋 Search result caching
 - 📋 Advanced analytics and usage tracking
 - 📋 Custom plugin system for metadata processors
-- 📋 Integration with Keboola AI Assistant
->>>>>>> fadd51a8
+- 📋 Integration with Keboola AI Assistant