--- conflicted
+++ resolved
@@ -17,15 +17,6 @@
 class QdrantIndexer:
     """Indexes metadata into Qdrant with vector embeddings."""
 
-<<<<<<< HEAD
-    def __init__(self, client: QdrantClient, vectorizer: MetadataVectorizer):
-        """Initialize QdrantIndexer with client and vectorizer."""
-        self.client = client
-        self.vectorizer = vectorizer
-        self.vector_size = 1536  # OpenAI embedding size
-        self.collection_name = "keboola_metadata"
-        self.batch_processor = BatchProcessor(BatchConfig())
-=======
     def __init__(
         self,
         collection_name: str = "keboola_metadata",
@@ -36,7 +27,6 @@
         self.vector_size = 1536  # OpenAI ada-002 embedding size
         self.client = QdrantClient("localhost", port=6333)
         self.batch_processor = BatchProcessor(batch_config or BatchConfig())
->>>>>>> ad2dea48
         self.ensure_collection()
 
     def ensure_collection(self) -> None:
